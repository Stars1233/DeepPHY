# DeepPHY: Benchmarking Agentic VLMs on Physical Reasoning

![PRs Welcome](https://img.shields.io/badge/PRs-Welcome-green)
[![arXiv](https://img.shields.io/badge/arXiv-2508.05405-b31b1b.svg)](https://arxiv.org/abs/2508.05405)
![License](https://img.shields.io/badge/License-MIT-yellow.svg)
![GitHub stars](https://img.shields.io/github/stars/XinrunXu/DeepPHY?style=social)
![GitHub forks](https://img.shields.io/github/forks/XinrunXu/DeepPHY?style=social)

DeepPHY is a novel benchmark framework designed to systematically evaluate the ability of Vision-Language Models (VLMs) to understand and reason about fundamental physical principles through a series of challenging simulated environments.

## The DeepPHY Benchmark Suite

![DeepPHY Overview](./res/00_doc/DeepPHY.png)

DeepPHY integrates six diverse and challenging environments to evaluate interactive physical reasoning in agentic VLMs. Our results indicate that even state-of-the-art models have significant performance gaps to address.

## Core Contributions

*   **A Novel Benchmark Suite:** We introduce **DeepPHY**, the first comprehensive benchmark suite to systematically evaluate interactive physical reasoning in agentic VLMs.
*   **Unified Framework:** We develop a unified framework and standardized metrics that transform diverse physics simulators into a rigorous and accessible testbed for evaluating VLMs.
*   **Extensive Empirical Study:** We conduct an extensive study of leading open- and closed-source VLMs, providing clear baselines and revealing their limitations in physical interaction, planning, and adaptation.

## Environment Overview

DeepPHY systematically integrates six challenging physics-based simulation environments. The table below provides a comparative analysis across five key dimensions.

![DeepPHY Benchmark Environments](./res/00_doc/DeepPHY_benchmark_suite.png)

## Installation

### 1. Clone the Repository
```bash
git clone https://github.com/XXX/DeepPHY.git
cd DeepPHY
```

### 2. Setup Environment and Dependencies
We recommend using Python `3.10`.
```bash
pip install -r requirements_py310.txt
```
**Environment-Specific Setups:**
*   **PHYRE:** This environment requires `python=3.9` and is only supported on Linux.
    ```bash
    # Create a separate conda environment if needed
    conda create -n phyre python=3.9
    conda activate phyre
    pip install -r requirements_py39.txt
    ```
*   **I-PHYRE:** After installing `requirements_py310.txt`, please replace the file at `.conda/envs/iphyre/lib/python3.10/site-packages/iphyre/simulator.py` with our provided version at `res/02_iphyre/simulator.py`. This step is necessary to generate the annotated images.

*   **Angry Birds:** Please go to the [Download link](https://apps.apple.com/us/app/rovio-classics-angry-birds/id1596736236) to install the Angry Birds game on an iPhone. The evaluation is conducted by mirroring the iPhone's screen to a Mac.

*   **Cut the Rope:** Please go to the [Download link](https://apps.apple.com/cn/app/cut-the-rope/id1024507512) to install the Cut the Rope game on a Mac to conduct the evaluation.



### 3. Configure API Keys
Create a `.env` file in the root directory and add your API keys.
```env
# For OpenAI Models (GPT series)
API_URL="XXX"
API_KEY="XXX"

# For QWEN Models (if you download the Qwen-7B model locally)
QWEN_MODEL_7B_PATH="XXX/Qwen2.5-VL-7B-Instruct"
```

## Running Evaluations
We provide evaluation scripts for each environment. Before running, ensure you have configured your API keys correctly.

```bash
# Evaluate on PHYRE
bash scripts/01_phyre_eval.sh

# Evaluate on I-PHYRE
bash scripts/02_iphyre_eval.sh

# Evaluate on Kinetix
bash scripts/03_kinetix_eval.sh

# Evaluate on Pooltool
bash scripts/04_pooltool_eval.sh

# Evaluate on Angry Birds
bash scripts/05_angrybirds_eval.sh

# Evaluate on Cut the Rope
bash scripts/06_cutrope_eval.sh
```
You can modify the `MODELS`, `PROMPT_FORMATS`, and other parameters inside these scripts to customize your evaluation runs.


## Key Results
Our experiments show that even SOTA VLMs struggle with interactive physical reasoning, revealing a significant gap between their descriptive knowledge and predictive control capabilities.

## Citation

```bibtex
@article{xu2025deepphy,
<<<<<<< HEAD
  title={{DeepPHY: Benchmarking Agentic VLMs on Physical Reasoning}},
=======
  title={{DeepPHY}: Benchmarking Agentic VLMs on Physical Reasoning},
>>>>>>> 75ae7dbb
  author={Xu, Xinrun and Bu, Pi and Wang, Ye and Karlsson, B{\"o}rje F. and Wang, Ziming and Song, Tengtao and Zhu, Qi and Song, Jun and Ding, Zhiming and Zheng, Bo},
  journal={arXiv preprint arXiv:2508.05405},
  year={2025}
}
```

## Acknowledgements
We would like to thank the creators of the original environments that form the basis of our benchmark:
*   [PHYRE](https://github.com/facebookresearch/phyre)
*   [I-PHYRE](https://github.com/lishiqianhugh/IPHYRE)
*   [Kinetix](https://github.com/FLAIROx/Kinetix)
*   [Pooltool](https://github.com/ekiefl/pooltool)
*   [Angry Birds (Rovio Entertainment)](https://apps.apple.com/us/app/rovio-classics-angry-birds/id1596736236)
*   [Cut the Rope (ZeptoLab)](https://apps.apple.com/cn/app/cut-the-rope/id1024507512)
*   [Cradle](https://github.com/BAAI-Agents/Cradle)<|MERGE_RESOLUTION|>--- conflicted
+++ resolved
@@ -97,12 +97,15 @@
 ## Citation
 
 ```bibtex
+@inproceedings{aaai-xu2025deepphy,
+    author = {Xu, Xinrun and Bu, Pi and Wang, Ye and Karlsson, B{\"o}rje F. and Wang, Ziming and Song, Tengtao and Zhu, Qi and Song, Jun and Ding, Zhiming and Zheng, Bo},
+    title = {{DeepPHY: Benchmarking Agentic VLMs on Physical Reasoning}},
+    booktitle = {Proceedings of the 40th Annual AAAI Conference on Artificial Intelligence (AAAI-26)},
+    year = 2026
+}
+
 @article{xu2025deepphy,
-<<<<<<< HEAD
   title={{DeepPHY: Benchmarking Agentic VLMs on Physical Reasoning}},
-=======
-  title={{DeepPHY}: Benchmarking Agentic VLMs on Physical Reasoning},
->>>>>>> 75ae7dbb
   author={Xu, Xinrun and Bu, Pi and Wang, Ye and Karlsson, B{\"o}rje F. and Wang, Ziming and Song, Tengtao and Zhu, Qi and Song, Jun and Ding, Zhiming and Zheng, Bo},
   journal={arXiv preprint arXiv:2508.05405},
   year={2025}
